--- conflicted
+++ resolved
@@ -115,13 +115,6 @@
 
         # Training
         stop = False
-<<<<<<< HEAD
-        # pbar = tqdm(list(range(self.epochs)))
-        # for self.epoch in pbar:
-        for self.epoch in range(self.epochs):
-            for X_minibatch, Y_minibatch in minibatch_split(X, Y, batch_size, shuffle_minibatch, compensate):
-                # t = time.time()
-=======
         pbar = tqdm(list(range(self.epochs)))
         for self.epoch in pbar:
             # for self.epoch in range(self.epochs):
@@ -129,7 +122,6 @@
                 # print(np.argmax(X_minibatch, axis=0))
                 # print(np.argmax(Y_minibatch, axis=0))
                 # print("##")
->>>>>>> ae9c9a65
                 self.Y_pred_prob = self.predict(X_minibatch)  # Forward pass
                 gradient = self.loss.backward(
                     self.Y_pred_prob, Y_minibatch)   # Loss grad
@@ -152,15 +144,9 @@
                 callback.on_epoch_end(self)
 
             # Update progressbar
-<<<<<<< HEAD
-            # pbar.set_description("Train acc: " + str(np.round(self.train_metric*100, 2)) +\
-            #                      "% Val acc: " + str(np.round(self.val_metric*100, 2)) +\
-            #                      "% Train Loss: " + str(np.round(self.train_loss)))
-=======
             pbar.set_description("Train acc: " + str(np.round(self.train_metric*100, 2)) +
                                  "% Val acc: " + str(np.round(self.val_metric*100, 2)) +
                                  "% Train Loss: " + str(np.round(self.train_loss)))
->>>>>>> ae9c9a65
             if stop:
                 break
 
